--- conflicted
+++ resolved
@@ -1,11 +1,7 @@
 {
   "description": "Websocket client for casper server",
   "name": "@casper2020/casper-socket",
-<<<<<<< HEAD
-  "version": "2.0.1",
-=======
   "version": "2.0.4",
->>>>>>> 85e32c26
   "resolutions": {
     "inherits": "2.0.3",
     "samsam": "1.1.3",
@@ -14,11 +10,7 @@
   },
   "main": "casper-socket.js",
   "dependencies": {
-<<<<<<< HEAD
     "@polymer/polymer": "^3.x"
-=======
-    "@polymer/polymer": "^3.0.0"
->>>>>>> 85e32c26
   },
   "devDependencies": {
     "@polymer/iron-demo-helpers": "^3.0.0",
